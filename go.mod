module github.com/rancher/lasso

go 1.22.0

toolchain go1.22.7

require (
	github.com/pkg/errors v0.9.1
	github.com/prometheus/client_golang v1.16.0
	github.com/sirupsen/logrus v1.9.3
	github.com/stretchr/testify v1.9.0
<<<<<<< HEAD
	go.uber.org/mock v0.4.0
	k8s.io/api v0.30.0
	k8s.io/apimachinery v0.30.0
	k8s.io/client-go v0.30.0
=======
	k8s.io/api v0.30.1
	k8s.io/apimachinery v0.30.1
	k8s.io/client-go v0.30.1
>>>>>>> 591e606a
	k8s.io/klog v1.0.0
	k8s.io/utils v0.0.0-20240502163921-fe8a2dddb1d0
	modernc.org/sqlite v1.29.10
	sigs.k8s.io/controller-runtime v0.18.5
)

require (
	github.com/beorn7/perks v1.0.1 // indirect
	github.com/cespare/xxhash/v2 v2.2.0 // indirect
	github.com/davecgh/go-spew v1.1.1 // indirect
	github.com/dustin/go-humanize v1.0.1 // indirect
	github.com/emicklei/go-restful/v3 v3.11.0 // indirect
	github.com/evanphx/json-patch v5.6.0+incompatible // indirect
	github.com/evanphx/json-patch/v5 v5.9.0 // indirect
	github.com/go-logr/logr v1.4.1 // indirect
	github.com/go-openapi/jsonpointer v0.19.6 // indirect
	github.com/go-openapi/jsonreference v0.20.2 // indirect
	github.com/go-openapi/swag v0.22.3 // indirect
	github.com/gogo/protobuf v1.3.2 // indirect
	github.com/golang/protobuf v1.5.4 // indirect
	github.com/google/gnostic-models v0.6.8 // indirect
	github.com/google/go-cmp v0.6.0 // indirect
	github.com/google/gofuzz v1.2.0 // indirect
	github.com/google/uuid v1.6.0 // indirect
	github.com/hashicorp/golang-lru/v2 v2.0.7 // indirect
	github.com/imdario/mergo v0.3.6 // indirect
	github.com/josharian/intern v1.0.0 // indirect
	github.com/json-iterator/go v1.1.12 // indirect
	github.com/mailru/easyjson v0.7.7 // indirect
	github.com/mattn/go-isatty v0.0.20 // indirect
	github.com/matttproud/golang_protobuf_extensions v1.0.4 // indirect
	github.com/modern-go/concurrent v0.0.0-20180306012644-bacd9c7ef1dd // indirect
	github.com/modern-go/reflect2 v1.0.2 // indirect
	github.com/munnerz/goautoneg v0.0.0-20191010083416-a7dc8b61c822 // indirect
	github.com/ncruces/go-strftime v0.1.9 // indirect
	github.com/pmezard/go-difflib v1.0.0 // indirect
	github.com/prometheus/client_model v0.4.0 // indirect
	github.com/prometheus/common v0.44.0 // indirect
	github.com/prometheus/procfs v0.12.0 // indirect
	github.com/remyoudompheng/bigfft v0.0.0-20230129092748-24d4a6f8daec // indirect
	github.com/rogpeppe/go-internal v1.11.0 // indirect
	github.com/spf13/pflag v1.0.5 // indirect
	golang.org/x/net v0.23.0 // indirect
	golang.org/x/oauth2 v0.16.0 // indirect
	golang.org/x/sys v0.19.0 // indirect
	golang.org/x/term v0.18.0 // indirect
	golang.org/x/text v0.14.0 // indirect
	golang.org/x/time v0.3.0 // indirect
	google.golang.org/appengine v1.6.7 // indirect
	google.golang.org/protobuf v1.33.0 // indirect
	gopkg.in/inf.v0 v0.9.1 // indirect
	gopkg.in/yaml.v2 v2.4.0 // indirect
	gopkg.in/yaml.v3 v3.0.1 // indirect
	k8s.io/apiextensions-apiserver v0.30.1 // indirect
	k8s.io/klog/v2 v2.120.1 // indirect
	k8s.io/kube-openapi v0.0.0-20240228011516-70dd3763d340 // indirect
	modernc.org/gc/v3 v3.0.0-20240107210532-573471604cb6 // indirect
	modernc.org/libc v1.49.3 // indirect
	modernc.org/mathutil v1.6.0 // indirect
	modernc.org/memory v1.8.0 // indirect
	modernc.org/strutil v1.2.0 // indirect
	modernc.org/token v1.1.0 // indirect
	sigs.k8s.io/json v0.0.0-20221116044647-bc3834ca7abd // indirect
	sigs.k8s.io/structured-merge-diff/v4 v4.4.1 // indirect
	sigs.k8s.io/yaml v1.3.0 // indirect
)<|MERGE_RESOLUTION|>--- conflicted
+++ resolved
@@ -9,16 +9,10 @@
 	github.com/prometheus/client_golang v1.16.0
 	github.com/sirupsen/logrus v1.9.3
 	github.com/stretchr/testify v1.9.0
-<<<<<<< HEAD
 	go.uber.org/mock v0.4.0
-	k8s.io/api v0.30.0
-	k8s.io/apimachinery v0.30.0
-	k8s.io/client-go v0.30.0
-=======
 	k8s.io/api v0.30.1
 	k8s.io/apimachinery v0.30.1
 	k8s.io/client-go v0.30.1
->>>>>>> 591e606a
 	k8s.io/klog v1.0.0
 	k8s.io/utils v0.0.0-20240502163921-fe8a2dddb1d0
 	modernc.org/sqlite v1.29.10
